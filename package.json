--- conflicted
+++ resolved
@@ -49,10 +49,7 @@
     "absolute-path": "0.0.0",
     "babel": "5.8.21",
     "babel-core": "5.8.21",
-<<<<<<< HEAD
-=======
     "bser": "1.0.0",
->>>>>>> 4f87ec5c
     "chalk": "1.0.0",
     "connect": "2.8.3",
     "debug": "2.1.0",
